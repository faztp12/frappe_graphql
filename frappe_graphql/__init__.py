# -*- coding: utf-8 -*-
from __future__ import unicode_literals
from .utils.loader import get_schema  # noqa
from .utils.cursor_pagination import CursorPaginator  # noqa
from .utils.exceptions import ERROR_CODED_EXCEPTIONS, GQLExecutionUserError, GQLExecutionUserErrorMultiple  # noqa
<<<<<<< HEAD
from .utils.roles import REQUIRE_ROLES  # noqa
=======
from .utils.subscriptions import setup_subscription, get_consumers, notify_consumer, \
  notify_all_consumers, subscription_keepalive, complete_subscription  # noqa
>>>>>>> 5e05ca40

__version__ = '1.0.0'<|MERGE_RESOLUTION|>--- conflicted
+++ resolved
@@ -3,11 +3,8 @@
 from .utils.loader import get_schema  # noqa
 from .utils.cursor_pagination import CursorPaginator  # noqa
 from .utils.exceptions import ERROR_CODED_EXCEPTIONS, GQLExecutionUserError, GQLExecutionUserErrorMultiple  # noqa
-<<<<<<< HEAD
 from .utils.roles import REQUIRE_ROLES  # noqa
-=======
 from .utils.subscriptions import setup_subscription, get_consumers, notify_consumer, \
   notify_all_consumers, subscription_keepalive, complete_subscription  # noqa
->>>>>>> 5e05ca40
 
 __version__ = '1.0.0'